name = "Interpolations"
uuid = "a98d9a8b-a2ab-59e6-89dd-64a1c18fca59"
version = "0.13.3"

[deps]
AxisAlgorithms = "13072b0f-2c55-5437-9ae7-d433b7a33950"
ChainRulesCore = "d360d2e6-b24c-11e9-a2a3-2a2ae2dbcce4"
LinearAlgebra = "37e2e46d-f89d-539d-b4ee-838fcccc9c8e"
OffsetArrays = "6fe1bfb0-de20-5000-8ca7-80f57d26f881"
Random = "9a3f8284-a2c9-5f02-9a11-845980a1fd5c"
Ratios = "c84ed2f1-dad5-54f0-aa8e-dbefe2724439"
Requires = "ae029012-a4dd-5104-9daa-d747884805df"
SharedArrays = "1a1011a3-84de-559e-8e89-a11a2f7dc383"
SparseArrays = "2f01184e-e22b-5df5-ae63-d93ebab69eaf"
StaticArrays = "90137ffa-7385-5640-81b9-e52037218182"
WoodburyMatrices = "efce3f68-66dc-5838-9240-27a6d6f5f9b6"

[compat]
AxisAlgorithms = "0.3, 1"
<<<<<<< HEAD
ChainRulesCore = "0.10, 1.2"
=======
ChainRulesCore = "0.10, 1.0"
>>>>>>> f1be311b
OffsetArrays = "0.10, 0.11, 1.0.1"
Ratios = "0.3, 0.4"
Requires = "1.1"
StaticArrays = "0.12, 1"
WoodburyMatrices = "0.4, 0.5"
julia = "1"

[extras]
ColorVectorSpace = "c3611d14-8923-5661-9e6a-0046d554d3a4"
DualNumbers = "fa6b7ba4-c1ee-5f82-b5fc-ecf0adba8f74"
ForwardDiff = "f6369f11-7733-5829-9624-2563aa707210"
LinearAlgebra = "37e2e46d-f89d-539d-b4ee-838fcccc9c8e"
OffsetArrays = "6fe1bfb0-de20-5000-8ca7-80f57d26f881"
Random = "9a3f8284-a2c9-5f02-9a11-845980a1fd5c"
SharedArrays = "1a1011a3-84de-559e-8e89-a11a2f7dc383"
Test = "8dfed614-e22c-5e08-85e1-65c5234f0b40"
Unitful = "1986cc42-f94f-5a68-af5c-568840ba703d"
Zygote = "e88e6eb3-aa80-5325-afca-941959d7151f"

[targets]
test = ["OffsetArrays", "Unitful", "SharedArrays", "ForwardDiff", "LinearAlgebra", "DualNumbers", "Random", "Test", "Zygote", "ColorVectorSpace"]<|MERGE_RESOLUTION|>--- conflicted
+++ resolved
@@ -17,11 +17,7 @@
 
 [compat]
 AxisAlgorithms = "0.3, 1"
-<<<<<<< HEAD
-ChainRulesCore = "0.10, 1.2"
-=======
-ChainRulesCore = "0.10, 1.0"
->>>>>>> f1be311b
+ChainRulesCore = "0.10, 1.0, 1.2"
 OffsetArrays = "0.10, 0.11, 1.0.1"
 Ratios = "0.3, 0.4"
 Requires = "1.1"
